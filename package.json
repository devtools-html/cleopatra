--- conflicted
+++ resolved
@@ -34,13 +34,8 @@
     "start-examples": "ws -d examples/ -s index.html -p 4242",
     "start-docs": "docsify serve ./docs-user",
     "start-photon": "node res/photon/server",
-<<<<<<< HEAD
-    "test": "cross-env NODE_ENV=test NODE_OPTIONS=--experimental-worker jest",
+    "test": "cross-env LC_ALL=C NODE_ENV=test NODE_OPTIONS=--experimental-worker jest",
     "test-all": "run-p flow license-check lint test test-alex",
-=======
-    "test": "cross-env LC_ALL=C NODE_ENV=test NODE_OPTIONS=--experimental-worker jest",
-    "test-all": "run-p flow license-check lint test",
->>>>>>> 4813071c
     "test-build-coverage": "jest --coverage --coverageReporters=html",
     "test-serve-coverage": "ws -d coverage/ -p 4343",
     "test-coverage": "run-s test-build-coverage test-serve-coverage",
