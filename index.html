<!DOCTYPE html>
<html>
  <head>
    <title>Cleopatra - UI for SPS</title>
    <script src="jstree/_lib/jquery.js"></script>
    <script src="jstree/_lib/jquery.hotkeys.js"></script>
    <script src="jstree/vakata.js"></script>
    <script src="jstree/jstree.core.js"></script>
    <script src="jstree/jstree.themes.js"></script>
    <script src="jstree/jstree.ui.js"></script>
    <script src="jstree/jstree.state.js"></script>
    <script src="jstree/jstree.html.js"></script>
    <script src="jstree/jstree.json.js"></script>
    <script src="jstree/jstree.sort.js"></script>
    <script src="jstree/jstree.contextmenu.js"></script>
    <script src="jstree/jstree.hotkeys.js"></script>
    <script src="jstree/jstree.dnd.js"></script>
    <script src="jstree/jstree.unique.js"></script>
    <script src="jstree/jstree.xml.js"></script>
    <script src="parser.js"></script>
    <script src="canvas_ui.js"></script>
    <style type="text/css">
      body {
        margin: 0;
      }
      #ui {
        display: block;
        width: 1600px;
        height: 1000px;
        margin: 0 auto;
      }
      #mainarea {
<<<<<<< HEAD
        float: left;
        /* compensate for the icons that will appear on the left */
        margin-left: 36px;
=======
	float: left;
	/* compensate for the icons that will appear on the left */
	margin-left: 36px;
>>>>>>> 3c222305
      }
      #dataentry {
        display: block;
        width: 1200px;
        height: 1000px;
        margin: 0 auto;
      }
      #tree {
        width: 1200px;
        height: 600px;
      }
      #infobar {
        width: 300px;
        height: 1000px;
        float: left;
        border-style: double;
      }
      #bottombar {
        width: 1200px;
        height: 400px;
      }
      #histogram {
        float: left;
        height: 400px;
        width: 1050px;
        position: relative;
      }
      #iconbox {
        position: absolute;
        width: 36px;
        left: -36px;
        top: 0;
      }
      #filter, #showall {
        cursor: pointer;
      }
      #markers {
        float: right;
        width: 150px;
        height: 400px;
      }
      #markers > select {
        width: 150px;
        max-height: 400px;
      }
      .hidden {
        display: none !important;
      }
    </style>
  </head>
  <body>
    <div id="ui" class="hidden">
      <div id="mainarea">
        <div id="tree"></div>
        <div id="bottombar">
          <div id="histogram"></div>
          <div id="markers"></div>
        </div>
      </div>
      <div id="infobar"></div>
    </div>
    <div id="dataentry">
      <h1>Enter your profile data here:</h1>
      <textarea rows=20 cols=80 id=data autofocus spellcheck=false></textarea>
      <p><button onclick="parse()">Parse</button></p>
    </div>
  </body>
</html><|MERGE_RESOLUTION|>--- conflicted
+++ resolved
@@ -30,15 +30,9 @@
         margin: 0 auto;
       }
       #mainarea {
-<<<<<<< HEAD
         float: left;
         /* compensate for the icons that will appear on the left */
         margin-left: 36px;
-=======
-	float: left;
-	/* compensate for the icons that will appear on the left */
-	margin-left: 36px;
->>>>>>> 3c222305
       }
       #dataentry {
         display: block;
