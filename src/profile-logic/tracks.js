--- conflicted
+++ resolved
@@ -321,17 +321,8 @@
       for (let i = 0; i < markers.length; ++i) {
         const markerNameIndex = markers.name[i];
         const markerData = markers.data[i];
-<<<<<<< HEAD
-        const markerSchemaName = getMarkerSchemaName(
-          markerSchemaByName,
-          thread.stringArray[markerNameIndex],
-          markerData
-        );
-        if (markerData && markerSchemaByName) {
-=======
         const markerSchemaName = markerData ? markerData.type : null;
         if (markerData && markerSchemaName) {
->>>>>>> bfda1d8b
           const mapEntry = markerTracksBySchemaName.get(markerSchemaName);
           if (mapEntry && mapEntry.keys.every((k) => k in markerData)) {
             mapEntry.markerNames.add(markerNameIndex);
