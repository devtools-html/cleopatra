/* This Source Code Form is subject to the terms of the Mozilla Public
 * License, v. 2.0. If a copy of the MPL was not distributed with this
 * file, You can obtain one at http://mozilla.org/MPL/2.0/. */

// @flow

import {
  getEmptyExtensions,
  shallowCloneRawMarkerTable,
  shallowCloneFuncTable,
} from './data-structures';
import { removeURLs } from '../utils/string';
import {
  removeNetworkMarkerURLs,
  removePrefMarkerPreferenceValues,
  filterRawMarkerTableToRangeWithMarkersToDelete,
  sanitizeExtensionTextMarker,
  sanitizeTextMarker,
  sanitizeFromMarkerSchema,
} from './marker-data';
import { getSchemaFromMarker } from './marker-schema';
import {
  filterRawThreadSamplesToRange,
  filterCounterSamplesToRange,
} from './profile-data';
import type {
  Profile,
  RawThread,
  ThreadIndex,
  RemoveProfileInformation,
  StartEndRange,
  DerivedMarkerInfo,
  IndexIntoFrameTable,
  IndexIntoFuncTable,
  InnerWindowID,
  MarkerSchemaByName,
  RawCounter,
} from 'firefox-profiler/types';

export type SanitizeProfileResult = {|
  +profile: Profile,
  +oldThreadIndexToNew: Map<ThreadIndex, ThreadIndex> | null,
  +committedRanges: StartEndRange[] | null,
  +isSanitized: boolean,
|};

/**
 * Take a processed profile with PII that user wants to be removed and remove the
 * thread data depending on that PII status. Look at `RemoveProfileInformation`
 * type definition if you want to learn what kind of information we are removing.
 */
export function sanitizePII(
  profile: Profile,
  derivedMarkerInfoForAllThreads: DerivedMarkerInfo[],
  maybePIIToBeRemoved: RemoveProfileInformation | null,
  markerSchemaByName: MarkerSchemaByName
): SanitizeProfileResult {
  if (maybePIIToBeRemoved === null) {
    // Nothing is sanitized.
    return {
      profile,
      isSanitized: false,
      oldThreadIndexToNew: null,
      committedRanges: null,
    };
  }
  // Flow mistakenly thinks that PIIToBeRemoved could be null in the reduce functions
  // below, so instead re-bind it here.
  const PIIToBeRemoved = maybePIIToBeRemoved;
  const oldThreadIndexToNew: Map<ThreadIndex, ThreadIndex> = new Map();

  // This set keeps the ids to be removed when removing private browsing data.
  const windowIdFromPrivateBrowsing = new Set();
  // This set keeps the id that are from the active tab id, when we want to
  // remove the data of other tabs.
  // Note that in the case of an id is both from private browsing and from
  // the active tab, it will be present in both.
  const windowIdFromActiveTab = new Set();

  let pages = profile.pages;
  if (pages) {
    if (
      PIIToBeRemoved.shouldRemovePrivateBrowsingData ||
      PIIToBeRemoved.shouldRemoveTabsExceptTabID !== null
    ) {
      // slicing here so that we can mutate it later.
      pages = pages.slice();

      for (let i = pages.length - 1; i >= 0; i--) {
        const page = pages[i];

        let removePageEntry = false;
        if (
          PIIToBeRemoved.shouldRemovePrivateBrowsingData &&
          page.isPrivateBrowsing
        ) {
          // This page is removed if private browsing data should be removed and
          // it's coming from private browsing.
          windowIdFromPrivateBrowsing.add(page.innerWindowID);
          removePageEntry = true;
        }

        if (PIIToBeRemoved.shouldRemoveTabsExceptTabID !== null) {
          if (page.tabID === PIIToBeRemoved.shouldRemoveTabsExceptTabID) {
            // This page is part of the active tab.
            windowIdFromActiveTab.add(page.innerWindowID);
          } else {
            removePageEntry = true;
          }
        }

        if (removePageEntry) {
          pages.splice(i, 1);
        }
      }
    }

    if (PIIToBeRemoved.shouldRemoveUrls) {
      pages = pages.map((page, pageIndex) => ({
        ...page,
        url: removeURLs(page.url, `<Page #${pageIndex}>`),
        // Remove the favicon data as it could reveal the url.
        favicon: null,
      }));
    }
  }

  let removingCounters = false;
  const newProfile: Profile = {
    ...profile,
    meta: {
      ...profile.meta,
      extensions: PIIToBeRemoved.shouldRemoveExtensions
        ? getEmptyExtensions()
        : profile.meta.extensions,
    },
    pages: pages,
    threads: profile.threads.reduce((acc, thread, threadIndex) => {
      const newThread: RawThread | null = sanitizeThreadPII(
        thread,
        derivedMarkerInfoForAllThreads[threadIndex],
        threadIndex,
        PIIToBeRemoved,
        windowIdFromPrivateBrowsing,
        windowIdFromActiveTab,
        markerSchemaByName
      );

      // Filtering out the current thread if it's null.
      if (newThread !== null) {
        // Adding the thread to the `threads` list.
        oldThreadIndexToNew.set(threadIndex, acc.length);
        acc.push(newThread);
      }

      return acc;
    }, []),
    // Remove counters which belong to the removed counters.
    // Also adjust other counters to point to the right thread.
    counters: profile.counters
      ? profile.counters.reduce((acc, counter, counterIndex) => {
          if (PIIToBeRemoved.shouldRemoveCounters.has(counterIndex)) {
            removingCounters = true;
            return acc;
          }

          const newCounter: RawCounter | null = sanitizeCounterPII(
            counter,
            PIIToBeRemoved,
            oldThreadIndexToNew
          );

          // Filter out the counter completely if its thread has been removed.
          if (newCounter !== null) {
            acc.push(newCounter);
          }
          return acc;
        }, [])
      : undefined,
    // Remove profilerOverhead which belong to the removed threads.
    // Also adjust other overheads to point to the right thread.
    profilerOverhead: profile.profilerOverhead
      ? profile.profilerOverhead.reduce((acc, overhead) => {
          const newThreadIndex = oldThreadIndexToNew.get(
            overhead.mainThreadIndex
          );

          // Filtering out the overhead if it's undefined.
          if (newThreadIndex !== undefined) {
            acc.push({
              ...overhead,
              mainThreadIndex: newThreadIndex,
            });
          }

          return acc;
        }, [])
      : undefined,
  };

  if (PIIToBeRemoved.shouldFilterToCommittedRange !== null) {
    const { start, end } = PIIToBeRemoved.shouldFilterToCommittedRange;
    newProfile.meta.profilingStartTime = start;
    newProfile.meta.profilingEndTime = end;
  }

  return {
    profile: newProfile,
    // Note that the profile was sanitized.
    isSanitized: true,
    // Provide a new empty committed range if needed.
    committedRanges: PIIToBeRemoved.shouldFilterToCommittedRange ? [] : null,
    // Only return the oldThreadIndexToNew if some tracks are being removed. This
    // allows the UrlState to be dynamically updated.
    oldThreadIndexToNew:
      oldThreadIndexToNew.size === profile.threads.length && !removingCounters
        ? null
        : oldThreadIndexToNew,
  };
}

/**
 * We want to protect users from unknowingly uploading sensitive data, however
 * this gets in the way of engineers profiling on nightly, or for profiles from
 * external tools. For a compromise between good data sanitization practices,
 * and not dropping useful information, only sanitize on release builds.
 */
export function getShouldSanitizeByDefault(profile: Profile): boolean {
  switch (profile.meta.updateChannel) {
    case 'esr':
    case 'release':
    case 'beta':
      return true;
    default:
      return false;
  }
}

/**
 * Take a thread with PII that user wants to be removed and remove the thread
 * data depending on that PII status.
 */
function sanitizeThreadPII(
  thread: RawThread,
  derivedMarkerInfo: DerivedMarkerInfo,
  threadIndex: number,
  PIIToBeRemoved: RemoveProfileInformation,
  windowIdFromPrivateBrowsing: Set<InnerWindowID>,
  windowIdFromActiveTab: Set<InnerWindowID>,
  markerSchemaByName: MarkerSchemaByName
): RawThread | null {
  if (PIIToBeRemoved.shouldRemoveThreads.has(threadIndex)) {
    // If this is a hidden thread, remove the thread immediately.
    // This will not remove the thread entry from the `threads` array right now
    // and just replace it with a `null` value. We filter out the null values
    // inside `serializeProfile` function.
    return null;
  }

  if (
    PIIToBeRemoved.shouldRemovePrivateBrowsingData &&
    thread.isPrivateBrowsing
  ) {
    // This thread contains only private browsing data and the user wants that
    // we remove it.
    return null;
  }

  // We need to update the stringArray. StringTable doesn't allow mutating
  // existing stored strings, so we create a copy of the underlying string array
  // and mutated it manually.
  const stringArray = thread.stringArray.slice();
  let markerTable = shallowCloneRawMarkerTable(thread.markers);

  // We iterate all the markers and remove/change data depending on the PII
  // status.
  const markersToDelete = new Set();
  if (
    PIIToBeRemoved.shouldRemoveUrls ||
    PIIToBeRemoved.shouldRemovePreferenceValues ||
    PIIToBeRemoved.shouldRemoveExtensions ||
    PIIToBeRemoved.shouldRemoveThreadsWithScreenshots.size > 0 ||
    PIIToBeRemoved.shouldRemovePrivateBrowsingData ||
    PIIToBeRemoved.shouldRemoveTabsExceptTabID !== null
  ) {
    for (let i = 0; i < markerTable.length; i++) {
      let currentMarker = markerTable.data[i];

      // Remove the all the preference values, if the user wants that.
      if (
        PIIToBeRemoved.shouldRemovePreferenceValues &&
        currentMarker &&
        currentMarker.type === 'PreferenceRead'
      ) {
        // Remove the preference value field from the marker payload.
        markerTable.data[i] = removePrefMarkerPreferenceValues(currentMarker);
      }

      if (currentMarker && PIIToBeRemoved.shouldRemoveUrls) {
        // Use the schema to find some properties that need to be sanitized.
<<<<<<< HEAD
        const markerNameIndex = markerTable.name[i];
        const markerName = thread.stringArray[markerNameIndex];
=======
>>>>>>> bfda1d8b
        const markerSchema = getSchemaFromMarker(
          markerSchemaByName,
          currentMarker
        );
        if (markerSchema) {
          currentMarker = markerTable.data[i] = sanitizeFromMarkerSchema(
            markerSchema,
            currentMarker
          );
        }

        // Remove the network URLs if user wants to remove them.
        if (currentMarker.type === 'Network') {
          // Remove the URI fields from marker payload.
          markerTable.data[i] = removeNetworkMarkerURLs(currentMarker);

          // Strip the URL from the marker name
          const stringIndex = markerTable.name[i];
          stringArray[stringIndex] = stringArray[stringIndex].replace(
            /:.*/,
            ''
          );
        }

        if (currentMarker.type === 'Text') {
          // Sanitize all the name fields of text markers in case they contain URLs.
          markerTable.data[i] = sanitizeTextMarker(currentMarker);
          // Re-assign the value of currentMarker as the marker may be
          // sanitized again to remove extension ids.
          currentMarker = markerTable.data[i];
        }
      }

      if (
        PIIToBeRemoved.shouldRemoveExtensions &&
        currentMarker &&
        currentMarker.type === 'Text'
      ) {
        const markerName = stringArray[markerTable.name[i]];
        // Sanitize extension ids out of known extension markers.
        markerTable.data[i] = sanitizeExtensionTextMarker(
          markerName,
          currentMarker
        );
      }

      // Remove the screenshots if the current thread index is in the
      // threadsWithScreenshots array
      if (
        PIIToBeRemoved.shouldRemoveThreadsWithScreenshots.has(threadIndex) &&
        currentMarker &&
        currentMarker.type === 'CompositorScreenshot'
      ) {
        const urlIndex = currentMarker.url;
        // We are mutating the stringArray here but it's okay to mutate since
        // we copied them at the beginning while converting the string table
        // to string array.
        if (urlIndex !== undefined) {
          stringArray[urlIndex] = '';
        }
        markersToDelete.add(i);
      }

      if (PIIToBeRemoved.shouldRemovePrivateBrowsingData) {
        if (
          currentMarker &&
          currentMarker.type === 'Network' &&
          currentMarker.isPrivateBrowsing
        ) {
          // Remove network requests coming from private browsing sessions
          markersToDelete.add(i);
        }

        if (
          currentMarker &&
          currentMarker.innerWindowID &&
          windowIdFromPrivateBrowsing.has(currentMarker.innerWindowID)
        ) {
          // Remove any marker that we know they come from private browsing sessions
          markersToDelete.add(i);
        }
      }

      if (PIIToBeRemoved.shouldRemoveTabsExceptTabID !== null) {
        if (!currentMarker) {
          // No payload, so no innerWindowID!
          markersToDelete.add(i);
        } else if (
          !currentMarker.innerWindowID ||
          !windowIdFromActiveTab.has(currentMarker.innerWindowID)
        ) {
          // Remove any marker that's not coming from this tab.
          // But special case screenshot markers, because we want to keep
          // screenshots around.
          if (currentMarker.type !== 'CompositorScreenshot') {
            markersToDelete.add(i);
          }
        }
      }
    }
  }

  // After iterating (or not iterating at all) the markers, if we have some
  // markers we want to delete or user wants to delete the full time range,
  // reconstruct the marker table and samples table without unwanted information.
  // Creating a new thread variable since we are gonna mutate samples here.
  let newThread: RawThread;
  if (
    markersToDelete.size > 0 ||
    PIIToBeRemoved.shouldFilterToCommittedRange !== null
  ) {
    // Filter marker table with given range and marker indexes array.
    markerTable = filterRawMarkerTableToRangeWithMarkersToDelete(
      markerTable,
      derivedMarkerInfo,
      markersToDelete,
      PIIToBeRemoved.shouldFilterToCommittedRange
    ).rawMarkerTable;

    // While we are here, we are also filtering the thread samples
    // to range.
    if (PIIToBeRemoved.shouldFilterToCommittedRange !== null) {
      const { start, end } = PIIToBeRemoved.shouldFilterToCommittedRange;
      if (
        thread.registerTime > end ||
        (thread.unregisterTime && thread.unregisterTime < start)
      ) {
        return null;
      }
      newThread = filterRawThreadSamplesToRange(thread, start, end);
    } else {
      // Copying the thread even if we don't filter samples because we are gonna
      // change some fields later.
      newThread = { ...thread };
    }
  } else {
    // Copying the thread even if we don't filter samples because we are gonna
    // change some fields later.
    newThread = { ...thread };
  }

  // This is expensive but needs to be done somehow.
  // Maybe we can find something better here.
  if (PIIToBeRemoved.shouldRemoveUrls) {
    for (let i = 0; i < stringArray.length; i++) {
      stringArray[i] = removeURLs(stringArray[i]);
    }
  }

  if (PIIToBeRemoved.shouldRemoveUrls && newThread['eTLD+1']) {
    // Remove the domain name of the isolated content process if it's provided
    // from the back-end.
    delete newThread['eTLD+1'];
  }

  if (
    windowIdFromPrivateBrowsing.size > 0 ||
    PIIToBeRemoved.shouldRemoveTabsExceptTabID !== null
  ) {
    // In this block, we'll remove everything related to frame table entries
    // that have a innerWindowID with a isPrivateBrowsing flag, or that come
    // from other tabs than the one we want to keep.

    // This map holds the information about the frame indexes that should be
    // sanitized, with their functions as a key, so that we can easily change
    // all frames if we need to.
    const sanitizedFuncIndexesToFrameIndex: Map<
      IndexIntoFuncTable,
      IndexIntoFrameTable[],
    > = new Map();
    // This set holds all func indexes that shouldn't be sanitized. This will be
    // intersected with the previous map's keys to know which functions need to
    // be split in 2.
    const funcIndexesToBeKept = new Set();

    const { frameTable, funcTable, resourceTable, stackTable, samples } =
      newThread;
    for (let frameIndex = 0; frameIndex < frameTable.length; frameIndex++) {
      const innerWindowID = frameTable.innerWindowID[frameIndex];
      const funcIndex = frameTable.func[frameIndex];

      const isPrivateBrowsing =
        innerWindowID && windowIdFromPrivateBrowsing.has(innerWindowID);
      const isRemoveTabId =
        innerWindowID &&
        PIIToBeRemoved.shouldRemoveTabsExceptTabID !== null &&
        !windowIdFromActiveTab.has(innerWindowID);
      if (isPrivateBrowsing || isRemoveTabId) {
        // The function pointed by this frame should be sanitized.
        let sanitizedFrameIndexes =
          sanitizedFuncIndexesToFrameIndex.get(funcIndex);
        if (!sanitizedFrameIndexes) {
          sanitizedFrameIndexes = [];
          sanitizedFuncIndexesToFrameIndex.set(
            funcIndex,
            sanitizedFrameIndexes
          );
        }
        sanitizedFrameIndexes.push(frameIndex);
      } else {
        // The function pointed by this frame should be kept.
        funcIndexesToBeKept.add(funcIndex);
      }
    }

    if (sanitizedFuncIndexesToFrameIndex.size) {
      const resourcesToBeSanitized = new Set();

      const newFuncTable = (newThread.funcTable =
        shallowCloneFuncTable(funcTable));
      const newFrameTable = (newThread.frameTable = {
        ...frameTable,
        innerWindowID: frameTable.innerWindowID.slice(),
        func: frameTable.func.slice(),
        line: frameTable.line.slice(),
        column: frameTable.column.slice(),
      });

      for (const [
        funcIndex,
        frameIndexes,
      ] of sanitizedFuncIndexesToFrameIndex.entries()) {
        if (funcIndexesToBeKept.has(funcIndex)) {
          // This function is used by both private and non-private data, therefore
          // we split this function into 2 sanitized and unsanitized functions.
          const sanitizedFuncIndex = newFuncTable.length;
          newFuncTable.name.push(stringArray.length);
          stringArray.push(`<Func #${sanitizedFuncIndex}>`);
          newFuncTable.isJS.push(funcTable.isJS[funcIndex]);
          newFuncTable.relevantForJS.push(funcTable.isJS[funcIndex]);
          newFuncTable.resource.push(-1);
          newFuncTable.fileName.push(null);
          newFuncTable.lineNumber.push(null);
          newFuncTable.columnNumber.push(null);
          newFuncTable.length++;

          frameIndexes.forEach(
            (frameIndex) =>
              (newFrameTable.func[frameIndex] = sanitizedFuncIndex)
          );
        } else {
          // This function is used only by private data, so we can change it
          // directly.
          newFuncTable.name[funcIndex] = stringArray.length;
          stringArray.push(`<Func #${funcIndex}>`);

          newFuncTable.fileName[funcIndex] = null;
          if (newFuncTable.resource[funcIndex] >= 0) {
            resourcesToBeSanitized.add(newFuncTable.resource[funcIndex]);
          }
          newFuncTable.resource[funcIndex] = -1;
          newFuncTable.lineNumber[funcIndex] = null;
          newFuncTable.columnNumber[funcIndex] = null;
        }

        // In both cases, nullify some information in all frames.
        frameIndexes.forEach((frameIndex) => {
          newFrameTable.line[frameIndex] = null;
          newFrameTable.column[frameIndex] = null;
          newFrameTable.innerWindowID[frameIndex] = null;
        });
      }

      if (resourcesToBeSanitized.size) {
        const newResourceTable = (newThread.resourceTable = {
          ...resourceTable,
          lib: resourceTable.lib.slice(),
          name: resourceTable.name.slice(),
          host: resourceTable.host.slice(),
        });
        const remainingResources = new Set(newFuncTable.resource);
        for (const resourceIndex of resourcesToBeSanitized) {
          if (!remainingResources.has(resourceIndex)) {
            // This resource was used only by sanitized functions. Sanitize it
            // as well.
            newResourceTable.name[resourceIndex] = stringArray.length;
            stringArray.push(`<Resource #${resourceIndex}>`);
            newResourceTable.lib[resourceIndex] = null;
            newResourceTable.host[resourceIndex] = null;
          }
        }
      }
    }

    // Now we'll remove samples related to the frames
    const newSamples = (newThread.samples = {
      ...samples,
      stack: samples.stack.slice(),
    });

    // First we'll loop the stack table and populate a typed array with a value
    // that is a flag that's inherited by children. This is possible because
    // when iterating we visit parents before their children.
    // There can be 3 values:
    // - 0 is neutral, this means this stack isn't private browsing and isn't
    //   the tab id we want to keep.
    // - 1 means that this stack has at least one frame that's part of the tab
    //   we want to keep (if any).
    // - 2 means that this stack comes from private browsing. It always has
    //   precedence on the active tab. This means that if the active tab comes
    //   from a private browsing session and the user wants to sanitize it, it
    //   will _still_ be removed.
    // They won't be set if the related sanitization isn't set in PIIToBeRemoved.
    // Also remember that one id can't be both in windowIdFromPrivateBrowsing
    // and windowIdFromOtherTabs (windowIdFromPrivateBrowsing has precedence).
    const stackFlags = new Uint8Array(stackTable.length);

    // Some constants to make it easier to read.
    const KEEP_TAB_ID_STACK = 1;
    const PRIVATE_BROWSING_STACK = 2;

    for (let stackIndex = 0; stackIndex < stackTable.length; stackIndex++) {
      const prefix = stackTable.prefix[stackIndex];
      if (prefix !== null) {
        // Inherit the prefix value
        stackFlags[stackIndex] = stackFlags[prefix];
        if (stackFlags[stackIndex] === PRIVATE_BROWSING_STACK) {
          // Because private browsing is the strongest value, we can skip
          // the rest of the processing.
          continue;
        }
      }

      const frameIndex = stackTable.frame[stackIndex];
      const innerWindowID = frameTable.innerWindowID[frameIndex];
      if (!innerWindowID) {
        continue;
      }

      const isPrivateBrowsing = windowIdFromPrivateBrowsing.has(innerWindowID);
      const isKeepTabId =
        PIIToBeRemoved.shouldRemoveTabsExceptTabID !== null &&
        windowIdFromActiveTab.has(innerWindowID);
      if (isPrivateBrowsing) {
        stackFlags[stackIndex] = PRIVATE_BROWSING_STACK;
      } else if (isKeepTabId) {
        stackFlags[stackIndex] = KEEP_TAB_ID_STACK;
      }
    }

    for (let sampleIndex = 0; sampleIndex < samples.length; sampleIndex++) {
      const stackIndex = samples.stack[sampleIndex];
      if (stackIndex === null) {
        continue;
      }

      const stackFlag = stackFlags[stackIndex];
      if (stackFlag === PRIVATE_BROWSING_STACK) {
        newSamples.stack[sampleIndex] = null;
        continue;
      }

      if (
        PIIToBeRemoved.shouldRemoveTabsExceptTabID !== null &&
        stackFlag !== KEEP_TAB_ID_STACK
      ) {
        newSamples.stack[sampleIndex] = null;
        continue;
      }
    }
  }

  // Remove the old stringArray and markerTable and replace it
  // with new updated ones.
  newThread.stringArray = stringArray;
  newThread.markers = markerTable;

  // Have we removed everything from this thread?
  if (isThreadNonEmpty(newThread) || !isThreadNonEmpty(thread)) {
    return newThread;
  }

  // Otherwise, return null.
  return null;
}

// This returns true if the thread has at least a samples or a marker.
function isThreadNonEmpty(thread: RawThread): boolean {
  const hasMarkers = thread.markers.length > 0;
  if (hasMarkers) {
    // Return early so that we don't need to loop over samples.
    return true;
  }

  const hasSamples = thread.samples.stack.some(
    (stackIndex) => stackIndex !== null
  );

  return hasSamples;
}

/**
 * Sanitize the counter PII.
 *
 * - If the thread that the counter belongs to is removed, then remove the
 *   counter as well.
 * - If the time range is sanitized, then filter the counter samples to the
 *   sanitized time range.
 * - Update the thread index with the new thread index.
 */
function sanitizeCounterPII(
  counter: RawCounter,
  PIIToBeRemoved: RemoveProfileInformation,
  oldThreadIndexToNew: Map<ThreadIndex, ThreadIndex>
): RawCounter | null {
  const newThreadIndex = oldThreadIndexToNew.get(counter.mainThreadIndex);
  if (newThreadIndex === undefined) {
    // Remove the counter completely if the thread that it belongs to is sanitized as well.
    return null;
  }

  // Sanitize the counter if the time range should be sanitized.
  let newCounter = counter;
  if (PIIToBeRemoved.shouldFilterToCommittedRange !== null) {
    const { start, end } = PIIToBeRemoved.shouldFilterToCommittedRange;
    newCounter = filterCounterSamplesToRange(newCounter, start, end);
  }

  return {
    ...newCounter,
    // Update the main thread index with the new thread index.
    mainThreadIndex: newThreadIndex,
  };
}<|MERGE_RESOLUTION|>--- conflicted
+++ resolved
@@ -298,11 +298,6 @@
 
       if (currentMarker && PIIToBeRemoved.shouldRemoveUrls) {
         // Use the schema to find some properties that need to be sanitized.
-<<<<<<< HEAD
-        const markerNameIndex = markerTable.name[i];
-        const markerName = thread.stringArray[markerNameIndex];
-=======
->>>>>>> bfda1d8b
         const markerSchema = getSchemaFromMarker(
           markerSchemaByName,
           currentMarker
