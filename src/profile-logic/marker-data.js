--- conflicted
+++ resolved
@@ -218,24 +218,14 @@
 export function deriveMarkersFromRawMarkerTable(
   rawMarkers: RawMarkerTable,
   stringTable: UniqueStringArray,
-<<<<<<< HEAD
   firstSampleTime: number,
   lastSampleTime: number
-): TracingMarker[] {
-  const tracingMarkers: TracingMarker[] = [];
-  // This map is used to track start and end markers for tracing markers.
-  const openMarkers: Map<IndexIntoStringTable, TracingMarker[]> = new Map();
-  for (let i = 0; i < markers.length; i++) {
-    const data = markers.data[i];
-=======
-  firstSampleTime: number
 ): Marker[] {
   const matchedMarkers: Marker[] = [];
   // This map is used to track start and end raw markers for the time-matched markers.
   const openMarkers: Map<IndexIntoStringTable, Marker[]> = new Map();
   for (let i = 0; i < rawMarkers.length; i++) {
     const data = rawMarkers.data[i];
->>>>>>> 0a2c1344
     if (!data) {
       // Add a marker with a zero duration
       const marker = {
