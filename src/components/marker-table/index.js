--- conflicted
+++ resolved
@@ -16,24 +16,17 @@
 import { changeSelectedMarker } from '../../actions/profile-view';
 import MarkerSettings from '../shared/MarkerSettings';
 import { formatSeconds } from '../../utils/format-numbers';
-
-import './index.css';
-
-import type { ThreadIndex } from '../../types/profile';
-import type { Marker, IndexIntoMarkers } from '../../types/profile-derived';
-import type { Milliseconds } from '../../types/units';
-<<<<<<< HEAD
-import type {
-  ExplicitConnectOptions,
-  ConnectedProps,
-} from '../../utils/connect';
 import {
   getMarkerFullDescription,
   getMarkerCategory,
 } from '../../profile-logic/marker-data';
-=======
+
+import './index.css';
+
+import type { ThreadIndex } from '../../types/profile';
+import type { Marker, IndexIntoMarkers } from '../../types/profile-derived';
+import type { Milliseconds } from '../../types/units';
 import type { ConnectedProps } from '../../utils/connect';
->>>>>>> 0a49c811
 
 type MarkerDisplayData = {|
   start: string,
